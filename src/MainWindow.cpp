/*
    Scan Tailor - Interactive post-processing tool for scanned pages.
    Copyright (C) 2015  Joseph Artsimovich <joseph.artsimovich@gmail.com>

    This program is free software: you can redistribute it and/or modify
    it under the terms of the GNU General Public License as published by
    the Free Software Foundation, either version 3 of the License, or
    (at your option) any later version.

    This program is distributed in the hope that it will be useful,
    but WITHOUT ANY WARRANTY; without even the implied warranty of
    MERCHANTABILITY or FITNESS FOR A PARTICULAR PURPOSE.  See the
    GNU General Public License for more details.

    You should have received a copy of the GNU General Public License
    along with this program.  If not, see <http://www.gnu.org/licenses/>.
*/

#include "MainWindow.h"
#include "NewOpenProjectPanel.h"
#include "RecentProjects.h"
#include "WorkerThreadPool.h"
#include "ProjectPages.h"
#include "PageSequence.h"
#include "PageSelectionAccessor.h"
#include "PageSelectionProvider.h"
#include "StageSequence.h"
#include "ThumbnailSequence.h"
#include "PageOrderOption.h"
#include "PageOrderProvider.h"
#include "ProcessingTaskQueue.h"
#include "FileNameDisambiguator.h"
#include "OutputFileNameGenerator.h"
#include "ImageInfo.h"
#include "PageInfo.h"
#include "ImageId.h"
#include "Utils.h"
#include "FilterOptionsWidget.h"
#include "ErrorWidget.h"
#include "AutoRemovingFile.h"
#include "DebugImagesImpl.h"
#include "DebugImageView.h"
#include "TabbedDebugImages.h"
#include "BasicImageView.h"
#include "ProjectWriter.h"
#include "ProjectReader.h"
#include "ThumbnailPixmapCache.h"
#include "ThumbnailFactory.h"
#include "ContentBoxPropagator.h"
#include "PageOrientationPropagator.h"
#include "ProjectCreationContext.h"
#include "ProjectOpeningContext.h"
#include "SkinnedButton.h"
#include "SystemLoadWidget.h"
#include "ProcessingIndicationWidget.h"
#include "ImageMetadataLoader.h"
#include "SmartFilenameOrdering.h"
#include "OrthogonalRotation.h"
#include "LoadFilesStatusDialog.h"
#include "SettingsDialog.h"
#include "AbstractRelinker.h"
#include "RelinkingDialog.h"
#include "OutOfMemoryHandler.h"
#include "OutOfMemoryDialog.h"
#include "filters/fix_orientation/Filter.h"
#include "filters/fix_orientation/Task.h"
#include "filters/fix_orientation/CacheDrivenTask.h"
#include "filters/page_split/Filter.h"
#include "filters/page_split/Task.h"
#include "filters/page_split/CacheDrivenTask.h"
#include "filters/deskew/Filter.h"
#include "filters/deskew/Task.h"
#include "filters/deskew/CacheDrivenTask.h"
#include "filters/select_content/Filter.h"
#include "filters/select_content/Task.h"
#include "filters/select_content/CacheDrivenTask.h"
#include "filters/page_layout/Filter.h"
#include "filters/page_layout/Task.h"
#include "filters/page_layout/CacheDrivenTask.h"
#include "filters/output/Filter.h"
#include "filters/output/Task.h"
#include "filters/output/CacheDrivenTask.h"
#include "acceleration/DefaultAccelerationProvider.h"
#include "LoadFileTask.h"
#include "CompositeCacheDrivenTask.h"
#include "ScopedIncDec.h"
#include "ui_AboutDialog.h"
#include "ui_RemovePagesDialog.h"
#include "ui_BatchProcessingLowerPanel.h"
#include "config.h"
#include "version.h"

class MainWindow::PageSelectionProviderImpl : public PageSelectionProvider
{
public:
    PageSelectionProviderImpl(MainWindow* wnd) : m_ptrWnd(wnd) {}

    virtual PageSequence allPages() const
    {
        return m_ptrWnd ? m_ptrWnd->allPages() : PageSequence();
    }

    virtual std::set<PageId> selectedPages() const
    {
        return m_ptrWnd ? m_ptrWnd->selectedPages() : std::set<PageId>();
    }

    std::vector<PageRange> selectedRanges() const
    {
        return m_ptrWnd ? m_ptrWnd->selectedRanges() : std::vector<PageRange>();
    }
private:
    QPointer<MainWindow> m_ptrWnd;
};


MainWindow::MainWindow()
    :	m_ptrPages(new ProjectPages),
      m_ptrStages(new StageSequence(m_ptrPages, newPageSelectionAccessor())),
      m_ptrWorkerThreadPool(new WorkerThreadPool),
      m_ptrInteractiveQueue(new ProcessingTaskQueue),
      m_pAccelerationProvider(new DefaultAccelerationProvider(this)),
      m_ptrOutOfMemoryDialog(new OutOfMemoryDialog),
      m_curFilter(0),
      m_ignoreSelectionChanges(0),
      m_ignorePageOrderingChanges(0),
      m_debug(false),
      m_closing(false)
{
    m_maxLogicalThumbSize = QSize(250, 160);
    m_ptrThumbSequence.reset(new ThumbnailSequence(m_maxLogicalThumbSize));

    setupUi(this);
    sortOptions->setVisible(false);

    createBatchProcessingWidget();
    m_ptrProcessingIndicationWidget.reset(new ProcessingIndicationWidget);

    filterList->setStages(m_ptrStages);
    filterList->selectRow(0);

    setupThumbView(); // Expects m_ptrThumbSequence to be initialized.

    m_ptrTabbedDebugImages.reset(new TabbedDebugImages);

    m_debug = actionDebug->isChecked();
    m_pImageFrameLayout = new QStackedLayout(imageViewFrame);
    m_pOptionsFrameLayout = new QStackedLayout(filterOptions);

    addAction(actionFirstPage);
    addAction(actionLastPage);
    addAction(actionNextPage);
    addAction(actionPrevPage);
    addAction(actionPrevPageQ);
    addAction(actionNextPageW);

    // Should be enough to save a project.
    OutOfMemoryHandler::instance().allocateEmergencyMemory(3*1024*1024);

    connect(actionFirstPage, SIGNAL(triggered(bool)), SLOT(goFirstPage()));
    connect(actionLastPage, SIGNAL(triggered(bool)), SLOT(goLastPage()));
    connect(actionPrevPage, SIGNAL(triggered(bool)), SLOT(goPrevPage()));
    connect(actionNextPage, SIGNAL(triggered(bool)), SLOT(goNextPage()));
    connect(actionPrevPageQ, SIGNAL(triggered(bool)), this, SLOT(goPrevPage()));
    connect(actionNextPageW, SIGNAL(triggered(bool)), this, SLOT(goNextPage()));
    connect(actionAbout, SIGNAL(triggered(bool)), this, SLOT(showAboutDialog()));
    connect(
        &OutOfMemoryHandler::instance(),
        SIGNAL(outOfMemory()), SLOT(handleOutOfMemorySituation())
    );

    connect(
        filterList->selectionModel(),
        SIGNAL(selectionChanged(QItemSelection const&, QItemSelection const&)),
        this, SLOT(filterSelectionChanged(QItemSelection const&))
    );
    connect(
        filterList, SIGNAL(launchBatchProcessing()),
        this, SLOT(startBatchProcessing())
    );

    connect(
        m_ptrWorkerThreadPool.get(),
        SIGNAL(taskResult(BackgroundTaskPtr const&, FilterResultPtr const&)),
        this, SLOT(filterResult(BackgroundTaskPtr const&, FilterResultPtr const&))
    );

    connect(
        m_ptrThumbSequence.get(),
        SIGNAL(newSelectionLeader(PageInfo const&, QRectF const&, ThumbnailSequence::SelectionFlags)),
        this, SLOT(currentPageChanged(PageInfo const&, QRectF const&, ThumbnailSequence::SelectionFlags))
    );
    connect(
        m_ptrThumbSequence.get(),
        SIGNAL(pageContextMenuRequested(PageInfo const&, QPoint const&, bool)),
        this, SLOT(pageContextMenuRequested(PageInfo const&, QPoint const&, bool))
    );
    connect(
        m_ptrThumbSequence.get(),
        SIGNAL(pastLastPageContextMenuRequested(QPoint const&)),
        SLOT(pastLastPageContextMenuRequested(QPoint const&))
    );

    connect(
        thumbView->verticalScrollBar(), SIGNAL(sliderMoved(int)),
        this, SLOT(thumbViewScrolled())
    );
    connect(
        thumbView->verticalScrollBar(), SIGNAL(valueChanged(int)),
        this, SLOT(thumbViewScrolled())
    );
    connect(
        focusButton, SIGNAL(clicked(bool)),
        this, SLOT(thumbViewFocusToggled(bool))
    );
    connect(
        sortOptions, SIGNAL(currentIndexChanged(int)),
        this, SLOT(pageOrderingChanged(int))
    );

    connect(actionRelinking, SIGNAL(triggered(bool)), SLOT(showRelinkingDialog()));
    connect(actionDebug, SIGNAL(toggled(bool)), SLOT(debugToggled(bool)));

    connect(
        actionSettings, SIGNAL(triggered(bool)),
        this, SLOT(openSettingsDialog())
    );

    connect(
        actionNewProject, SIGNAL(triggered(bool)),
        this, SLOT(newProject())
    );
    connect(
        actionOpenProject, SIGNAL(triggered(bool)),
        this, SLOT(openProject())
    );
    connect(
        actionSaveProject, SIGNAL(triggered(bool)),
        this, SLOT(saveProjectTriggered())
    );
    connect(
        actionSaveProjectAs, SIGNAL(triggered(bool)),
        this, SLOT(saveProjectAsTriggered())
    );
    connect(
        actionCloseProject, SIGNAL(triggered(bool)),
        this, SLOT(closeProject())
    );
    connect(
        actionQuit, SIGNAL(triggered(bool)),
        this, SLOT(close())
    );

    updateProjectActions();
    updateWindowTitle();
    updateMainArea();

    QSettings settings;
    if (settings.value("mainWindow/maximized") == false)
    {
        QVariant const geom(
            settings.value("mainWindow/nonMaximizedGeometry")
        );
        if (!restoreGeometry(geom.toByteArray()))
        {
            resize(1014, 689); // A sensible value.
        }
    }

<<<<<<< HEAD
    filterOptions->installEventFilter(this);
    thumbView->installEventFilter(this);

    setDockNestingEnabled(true);
=======
    QString stylesheetFilePath = settings.value("settings/stylesheet", "").toString();
    if (!stylesheetFilePath.isEmpty())
        stylesheetChanged(stylesheetFilePath);
>>>>>>> 3540a3f2
}


MainWindow::~MainWindow()
{
    m_ptrInteractiveQueue->cancelAndClear();
    if (m_ptrBatchQueue.get())
    {
        m_ptrBatchQueue->cancelAndClear();
    }
    m_ptrWorkerThreadPool->shutdown();

    removeWidgetsFromLayout(m_pImageFrameLayout);
    removeWidgetsFromLayout(m_pOptionsFrameLayout);
    m_ptrTabbedDebugImages->clear();

    m_pAccelerationProvider->releaseResources();
}

PageSequence
MainWindow::allPages() const
{
    return m_ptrThumbSequence->toPageSequence();
}

std::set<PageId>
MainWindow::selectedPages() const
{
    return m_ptrThumbSequence->selectedItems();
}

std::vector<PageRange>
MainWindow::selectedRanges() const
{
    return m_ptrThumbSequence->selectedRanges();
}

void
MainWindow::switchToNewProject(
    IntrusivePtr<ProjectPages> const& pages,
    QString const& out_dir, QString const& project_file_path,
    ProjectReader const* project_reader)
{
    stopBatchProcessing(CLEAR_MAIN_AREA);
    m_ptrInteractiveQueue->cancelAndClear();

    if (!out_dir.isEmpty())
    {
        Utils::maybeCreateCacheDir(out_dir);
    }

    m_ptrPages = pages;
    m_projectFile = project_file_path;

    if (project_reader)
    {
        m_selectedPage = project_reader->selectedPage();
    }

    IntrusivePtr<FileNameDisambiguator> disambiguator;
    if (project_reader)
    {
        disambiguator = project_reader->namingDisambiguator();
    }
    else
    {
        disambiguator.reset(new FileNameDisambiguator);
    }

    m_outFileNameGen = OutputFileNameGenerator(
                           disambiguator, out_dir, pages->layoutDirection()
                       );
    // These two need to go in this order.
    updateDisambiguationRecords(pages->toPageSequence(IMAGE_VIEW));

    // Recreate the stages and load their state.
    m_ptrStages.reset(new StageSequence(pages, newPageSelectionAccessor()));
    if (project_reader)
    {
        project_reader->readFilterSettings(m_ptrStages->filters());
    }

    // Connect the filter list model to the view and select
    // the first item.
    {
        ScopedIncDec<int> guard(m_ignoreSelectionChanges);
        filterList->setStages(m_ptrStages);
        filterList->selectRow(0);
        m_curFilter = 0;

        // Setting a data model also implicitly sets a new
        // selection model, so we have to reconnect to it.
        connect(
            filterList->selectionModel(),
            SIGNAL(selectionChanged(QItemSelection const&, QItemSelection const&)),
            this, SLOT(filterSelectionChanged(QItemSelection const&))
        );
    }

    updateSortOptions();

    m_ptrContentBoxPropagator.reset(
        new ContentBoxPropagator(
            m_ptrStages->pageLayoutFilter(),
            createCompositeCacheDrivenTask(
                m_ptrStages->selectContentFilterIdx()
            )
        )
    );

    m_ptrPageOrientationPropagator.reset(
        new PageOrientationPropagator(
            m_ptrStages->pageSplitFilter(),
            createCompositeCacheDrivenTask(
                m_ptrStages->fixOrientationFilterIdx()
            )
        )
    );

    // Thumbnails are stored relative to the output directory,
    // so recreate the thumbnail cache.
    if (out_dir.isEmpty())
    {
        m_ptrThumbnailCache.reset();
    }
    else
    {
        m_ptrThumbnailCache = Utils::createThumbnailCache(
                                  m_outFileNameGen.outDir(), m_pAccelerationProvider->getOperations()
                              );
    }
    resetThumbSequence(currentPageOrderProvider());

    removeFilterOptionsWidget();
    updateProjectActions();
    updateWindowTitle();
    updateMainArea();

    if (!QDir(out_dir).exists())
    {
        showRelinkingDialog();
    }
}

void
MainWindow::showNewOpenProjectPanel()
{
    std::unique_ptr<QWidget> outer_widget(new QWidget);
    QGridLayout* layout = new QGridLayout(outer_widget.get());
    outer_widget->setLayout(layout);

    NewOpenProjectPanel* nop = new NewOpenProjectPanel(outer_widget.get());

    // We use asynchronous connections because otherwise we
    // would be deleting a widget from its event handler, which
    // Qt doesn't like.
    connect(
        nop, SIGNAL(newProject()),
        this, SLOT(newProject()),
        Qt::QueuedConnection
    );
    connect(
        nop, SIGNAL(openProject()),
        this, SLOT(openProject()),
        Qt::QueuedConnection
    );
    connect(
        nop, SIGNAL(openRecentProject(QString const&)),
        this, SLOT(openProject(QString const&)),
        Qt::QueuedConnection
    );

    layout->addWidget(nop, 1, 1);
    layout->setColumnStretch(0, 1);
    layout->setColumnStretch(2, 1);
    layout->setRowStretch(0, 1);
    layout->setRowStretch(2, 1);
    setImageWidget(outer_widget.release(), TRANSFER_OWNERSHIP);

    filterList->setBatchProcessingPossible(false);
}

void
MainWindow::createBatchProcessingWidget()
{
    m_ptrBatchProcessingWidget.reset(new QWidget);
    QGridLayout* layout = new QGridLayout(m_ptrBatchProcessingWidget.get());
    m_ptrBatchProcessingWidget->setLayout(layout);

    SkinnedButton* stop_btn = new SkinnedButton(
        ":/icons/stop-big.png",
        ":/icons/stop-big-hovered.png",
        ":/icons/stop-big-pressed.png",
        m_ptrBatchProcessingWidget.get()
    );
    stop_btn->setStatusTip(tr("Stop batch processing"));

    class LowerPanel : public QWidget
    {
    public:
        LowerPanel(QWidget* parent = 0) : QWidget(parent)
        {
            ui.setupUi(this);
        }

        Ui::BatchProcessingLowerPanel ui;
    };
    LowerPanel* lower_panel = new LowerPanel(m_ptrBatchProcessingWidget.get());
    m_checkBeepWhenFinished = [lower_panel]()
    {
        return lower_panel->ui.beepWhenFinished->isChecked();
    };

    int row = 0; // Row 0 is reserved.
    layout->addWidget(stop_btn, ++row, 1, Qt::AlignCenter);
    layout->addWidget(lower_panel, ++row, 0, 1, 3, Qt::AlignHCenter|Qt::AlignTop);
    layout->setColumnStretch(0, 1);
    layout->setColumnStretch(2, 1);
    layout->setRowStretch(0, 1);
    layout->setRowStretch(row, 1);

    connect(stop_btn, SIGNAL(clicked()), SLOT(stopBatchProcessing()));
}

bool MainWindow::eventFilter(QObject* obj, QEvent* ev)
{
    if (obj == filterOptions && ev->type() == QEvent::Resize) {
        scrollArea->setMinimumWidth(filterOptions->minimumSizeHint().width());
    }

    if (obj == thumbView && ev->type() == QEvent::Resize) {
        dockWidgetThumbnails->setFixedWidth(dockWidgetThumbnails->sizeHint().width());
    }

    return false;
}

void
MainWindow::setupThumbView()
{
    int const sb = thumbView->style()->pixelMetric(QStyle::PM_ScrollBarExtent);
    int inner_width = thumbView->maximumViewportSize().width() - sb;
    if (thumbView->style()->styleHint(QStyle::SH_ScrollView_FrameOnlyAroundContents, 0, thumbView))
    {
        inner_width -= thumbView->frameWidth() * 2;
    }
    int const delta_x = thumbView->size().width() - inner_width;
    thumbView->setFixedWidth((int)ceil(m_maxLogicalThumbSize.width() + delta_x));

    thumbView->setStyleSheet("background-color: transparent");
    m_ptrThumbSequence->attachView(thumbView);
}

void
MainWindow::closeEvent(QCloseEvent* const event)
{
    if (m_closing)
    {
        event->accept();
    }
    else
    {
        event->ignore();
        startTimer(0);
    }
}

void
MainWindow::timerEvent(QTimerEvent* const event)
{
    // We only use the timer event for delayed closing of the window.
    killTimer(event->timerId());

    if (closeProjectInteractive())
    {
        m_closing = true;
        QSettings settings;
        settings.setValue("mainWindow/maximized", isMaximized());
        if (!isMaximized())
        {
            settings.setValue(
                "mainWindow/nonMaximizedGeometry", saveGeometry()
            );
        }
        close();
    }
}

MainWindow::SavePromptResult
MainWindow::promptProjectSave()
{
    QMessageBox::StandardButton const res = QMessageBox::question(
            this, tr("Save Project"), tr("Save this project?"),
            QMessageBox::Save|QMessageBox::Discard|QMessageBox::Cancel,
            QMessageBox::Save
                                            );

    switch (res)
    {
    case QMessageBox::Save:
        return SAVE;
    case QMessageBox::Discard:
        return DONT_SAVE;
    default:
        return CANCEL;
    }
}

bool
MainWindow::compareFiles(QString const& fpath1, QString const& fpath2)
{
    QFile file1(fpath1);
    QFile file2(fpath2);

    if (!file1.open(QIODevice::ReadOnly))
    {
        return false;
    }
    if (!file2.open(QIODevice::ReadOnly))
    {
        return false;
    }

    if (!file1.isSequential() && !file2.isSequential())
    {
        if (file1.size() != file2.size())
        {
            return false;
        }
    }

    int const chunk_size = 4096;
    for (;;)
    {
        QByteArray const chunk1(file1.read(chunk_size));
        QByteArray const chunk2(file2.read(chunk_size));
        if (chunk1.size() != chunk2.size())
        {
            return false;
        }
        else if (chunk1.size() == 0)
        {
            return true;
        }
    }
}

IntrusivePtr<PageOrderProvider const>
MainWindow::currentPageOrderProvider() const
{
    int const idx = sortOptions->currentIndex();
    if (idx < 0)
    {
        return IntrusivePtr<PageOrderProvider const>();
    }

    IntrusivePtr<AbstractFilter> const filter(m_ptrStages->filterAt(m_curFilter));
    return filter->pageOrderOptions()[idx].provider();
}

void
MainWindow::updateSortOptions()
{
    ScopedIncDec<int> const guard(m_ignorePageOrderingChanges);

    IntrusivePtr<AbstractFilter> const filter(m_ptrStages->filterAt(m_curFilter));

    sortOptions->clear();

    BOOST_FOREACH(PageOrderOption const& opt, filter->pageOrderOptions())
    {
        sortOptions->addItem(opt.name());
    }

    sortOptions->setVisible(sortOptions->count() > 0);

    if (sortOptions->count() > 0)
    {
        sortOptions->setCurrentIndex(filter->selectedPageOrder());
    }
}

void
MainWindow::resetThumbSequence(
    IntrusivePtr<PageOrderProvider const> const& page_order_provider)
{
    if (m_ptrThumbnailCache.get())
    {
        IntrusivePtr<CompositeCacheDrivenTask> const task(
            createCompositeCacheDrivenTask(m_curFilter)
        );

        m_ptrThumbSequence->setThumbnailFactory(
            IntrusivePtr<ThumbnailFactory>(
                new ThumbnailFactory(
                    m_ptrThumbnailCache,
                    m_maxLogicalThumbSize, task
                )
            )
        );
    }

    m_ptrThumbSequence->reset(
        m_ptrPages->toPageSequence(getCurrentView()),
        ThumbnailSequence::RESET_SELECTION, page_order_provider
    );

    if (!m_ptrThumbnailCache.get())
    {
        // Empty project.
        assert(m_ptrPages->numImages() == 0);
        m_ptrThumbSequence->setThumbnailFactory(
            IntrusivePtr<ThumbnailFactory>()
        );
    }

    PageId const page(m_selectedPage.get(getCurrentView()));
    if (m_ptrThumbSequence->setSelection(page))
    {
        // OK
    }
    else if (m_ptrThumbSequence->setSelection(PageId(page.imageId(), PageId::LEFT_PAGE)))
    {
        // OK
    }
    else if (m_ptrThumbSequence->setSelection(PageId(page.imageId(), PageId::RIGHT_PAGE)))
    {
        // OK
    }
    else if (m_ptrThumbSequence->setSelection(PageId(page.imageId(), PageId::SINGLE_PAGE)))
    {
        // OK
    }
    else
    {
        // Last resort.
        m_ptrThumbSequence->setSelection(m_ptrThumbSequence->firstPage().id());
    }
}

void
MainWindow::setOptionsWidget(FilterOptionsWidget* widget, Ownership const ownership)
{
    if (isBatchProcessingInProgress())
    {
        if (ownership == TRANSFER_OWNERSHIP)
        {
            delete widget;
        }
        return;
    }

    if (m_ptrOptionsWidget != widget)
    {
        removeWidgetsFromLayout(m_pOptionsFrameLayout);
    }

    // Delete the old widget we were owning, if any.
    m_optionsWidgetCleanup.clear();

    if (ownership == TRANSFER_OWNERSHIP)
    {
        m_optionsWidgetCleanup.add(widget);
    }

    if (m_ptrOptionsWidget == widget)
    {
        return;
    }

    if (m_ptrOptionsWidget)
    {
        disconnect(
            m_ptrOptionsWidget, SIGNAL(reloadRequested()),
            this, SLOT(reloadRequested())
        );
        disconnect(
            m_ptrOptionsWidget, SIGNAL(invalidateThumbnail(PageId const&)),
            this, SLOT(invalidateThumbnail(PageId const&))
        );
        disconnect(
            m_ptrOptionsWidget, SIGNAL(invalidateThumbnail(PageInfo const&)),
            this, SLOT(invalidateThumbnail(PageInfo const&))
        );
        disconnect(
            m_ptrOptionsWidget, SIGNAL(invalidateAllThumbnails()),
            this, SLOT(invalidateAllThumbnails())
        );
        disconnect(
            m_ptrOptionsWidget, SIGNAL(goToPage(PageId const&)),
            this, SLOT(goToPage(PageId const&))
        );
    }

    m_pOptionsFrameLayout->addWidget(widget);
    m_ptrOptionsWidget = widget;

    // We use an asynchronous connection here, because the slot
    // will probably delete the options panel, which could be
    // responsible for the emission of this signal.  Qt doesn't
    // like when we delete an object while it's emitting a singal.
    connect(
        widget, SIGNAL(reloadRequested()),
        this, SLOT(reloadRequested()), Qt::QueuedConnection
    );
    connect(
        widget, SIGNAL(invalidateThumbnail(PageId const&)),
        this, SLOT(invalidateThumbnail(PageId const&))
    );
    connect(
        widget, SIGNAL(invalidateThumbnail(PageInfo const&)),
        this, SLOT(invalidateThumbnail(PageInfo const&))
    );
    connect(
        widget, SIGNAL(invalidateAllThumbnails()),
        this, SLOT(invalidateAllThumbnails())
    );
    connect(
        widget, SIGNAL(goToPage(PageId const&)),
        this, SLOT(goToPage(PageId const&))
    );
}

void
MainWindow::setImageWidget(
    QWidget* widget, Ownership const ownership,
    DebugImagesImpl* debug_images)
{
    if (isBatchProcessingInProgress() && widget != m_ptrBatchProcessingWidget.get())
    {
        if (ownership == TRANSFER_OWNERSHIP)
        {
            delete widget;
        }
        return;
    }

    removeImageWidget();

    if (ownership == TRANSFER_OWNERSHIP)
    {
        m_imageWidgetCleanup.add(widget);
    }

    if (!debug_images || debug_images->empty())
    {
        m_pImageFrameLayout->addWidget(widget);
    }
    else
    {
        m_ptrTabbedDebugImages->addTab(widget, "Main");
        QString label;
        IntrusivePtr<DebugViewFactory> factory;
        while ((factory = debug_images->retrieveNext(&label)))
        {
            QWidget* widget = new DebugImageView(factory);
            m_imageWidgetCleanup.add(widget);
            m_ptrTabbedDebugImages->addTab(widget, label);
        }
        m_pImageFrameLayout->addWidget(m_ptrTabbedDebugImages.get());
    }
}

void
MainWindow::removeImageWidget()
{
    removeWidgetsFromLayout(m_pImageFrameLayout);

    m_ptrTabbedDebugImages->clear();

    // Delete the old widget we were owning, if any.
    m_imageWidgetCleanup.clear();
}

void
MainWindow::invalidateThumbnail(PageId const& page_id)
{
    m_ptrThumbSequence->invalidateThumbnail(page_id);
}

void
MainWindow::invalidateThumbnail(PageInfo const& page_info)
{
    m_ptrThumbSequence->invalidateThumbnail(page_info);
}

void
MainWindow::invalidateAllThumbnails()
{
    m_ptrThumbSequence->invalidateAllThumbnails();
}

IntrusivePtr<AbstractCommand0<void> >
MainWindow::relinkingDialogRequester()
{
    class Requester : public AbstractCommand0<void>
    {
    public:
        Requester(MainWindow* wnd) : m_ptrWnd(wnd) {}

        virtual void operator()()
        {
            if (MainWindow* wnd = m_ptrWnd)
            {
                wnd->showRelinkingDialog();
            }
        }
    private:
        QPointer<MainWindow> m_ptrWnd;
    };

    return IntrusivePtr<AbstractCommand0<void> >(new Requester(this));
}

void
MainWindow::showRelinkingDialog()
{
    if (!isProjectLoaded())
    {
        return;
    }

    RelinkingDialog* dialog = new RelinkingDialog(m_projectFile, this);
    dialog->setAttribute(Qt::WA_DeleteOnClose);
    dialog->setWindowModality(Qt::WindowModal);

    m_ptrPages->listRelinkablePaths(dialog->pathCollector());
    dialog->pathCollector()(RelinkablePath(m_outFileNameGen.outDir(), RelinkablePath::Dir));

    connect(dialog, &QDialog::accepted, [this, dialog]()
    {
        this->performRelinking(dialog->relinker());
    });

    dialog->show();
}

void
MainWindow::performRelinking(IntrusivePtr<AbstractRelinker> const& relinker)
{
    assert(relinker.get());

    if (!isProjectLoaded())
    {
        return;
    }

    m_ptrPages->performRelinking(*relinker);
    m_ptrStages->performRelinking(*relinker);
    m_outFileNameGen.performRelinking(*relinker);

    Utils::maybeCreateCacheDir(m_outFileNameGen.outDir());

    m_ptrThumbnailCache->setThumbDir(Utils::outputDirToThumbDir(m_outFileNameGen.outDir()));
    resetThumbSequence(currentPageOrderProvider());
    m_selectedPage.set(m_ptrThumbSequence->selectionLeader().id(), getCurrentView());

    reloadRequested();
}

void
MainWindow::goFirstPage()
{
    if (isBatchProcessingInProgress() || !isProjectLoaded())
    {
        return;
    }

    PageInfo const first_page(m_ptrThumbSequence->firstPage());
    if (!first_page.isNull())
    {
        goToPage(first_page.id());
    }
}

void
MainWindow::goLastPage()
{
    if (isBatchProcessingInProgress() || !isProjectLoaded())
    {
        return;
    }

    PageInfo const last_page(m_ptrThumbSequence->lastPage());
    if (!last_page.isNull())
    {
        goToPage(last_page.id());
    }
}

void
MainWindow::goNextPage()
{
    if (isBatchProcessingInProgress() || !isProjectLoaded())
    {
        return;
    }

    PageInfo const next_page(
        m_ptrThumbSequence->nextPage(m_ptrThumbSequence->selectionLeader().id())
    );
    if (!next_page.isNull())
    {
        goToPage(next_page.id());
    }
}

void
MainWindow::goPrevPage()
{
    if (isBatchProcessingInProgress() || !isProjectLoaded())
    {
        return;
    }

    PageInfo const prev_page(
        m_ptrThumbSequence->prevPage(m_ptrThumbSequence->selectionLeader().id())
    );
    if (!prev_page.isNull())
    {
        goToPage(prev_page.id());
    }
}

void
MainWindow::goToPage(PageId const& page_id)
{
    focusButton->setChecked(true);

    m_ptrThumbSequence->setSelection(page_id);

    // If the page was already selected, it will be reloaded.
    // That's by design.
    updateMainArea();
}

void
MainWindow::currentPageChanged(
    PageInfo const& page_info, QRectF const& thumb_rect,
    ThumbnailSequence::SelectionFlags const flags)
{
    m_selectedPage.set(page_info.id(), getCurrentView());

    if ((flags & ThumbnailSequence::SELECTED_BY_USER) || focusButton->isChecked())
    {
        if (!(flags & ThumbnailSequence::AVOID_SCROLLING_TO))
        {
            thumbView->ensureVisible(thumb_rect, 0, 0);
        }
    }

    if (flags & ThumbnailSequence::SELECTED_BY_USER)
    {
        if (isBatchProcessingInProgress())
        {
            stopBatchProcessing();
        }
        else if (!(flags & ThumbnailSequence::REDUNDANT_SELECTION))
        {
            // Start loading / processing the newly selected page.
            updateMainArea();
        }
    }
}

void
MainWindow::pageContextMenuRequested(
    PageInfo const& page_info_, QPoint const& screen_pos, bool selected)
{
    if (isBatchProcessingInProgress())
    {
        return;
    }

    // Make a copy to prevent it from being invalidated.
    PageInfo const page_info(page_info_);

    if (!selected)
    {
        goToPage(page_info.id());
    }

    QMenu menu;

    QAction* ins_before = menu.addAction(
                              QIcon(":/icons/insert-before-16.png"), tr("Insert before ...")
                          );
    QAction* ins_after = menu.addAction(
                             QIcon(":/icons/insert-after-16.png"), tr("Insert after ...")
                         );

    menu.addSeparator();

    QAction* remove = menu.addAction(
                          QIcon(":/icons/user-trash.png"), tr("Remove from project ...")
                      );

    QAction* action = menu.exec(screen_pos);
    if (action == ins_before)
    {
        showInsertFileDialog(BEFORE, page_info.imageId());
    }
    else if (action == ins_after)
    {
        showInsertFileDialog(AFTER, page_info.imageId());
    }
    else if (action == remove)
    {
        showRemovePagesDialog(m_ptrThumbSequence->selectedItems());
    }
}

void
MainWindow::pastLastPageContextMenuRequested(QPoint const& screen_pos)
{
    if (!isProjectLoaded())
    {
        return;
    }

    QMenu menu;
    menu.addAction(QIcon(":/icons/insert-here-16.png"), tr("Insert here ..."));

    if (menu.exec(screen_pos))
    {
        showInsertFileDialog(BEFORE, ImageId());
    }
}

void
MainWindow::thumbViewFocusToggled(bool const checked)
{
    QRectF const rect(m_ptrThumbSequence->selectionLeaderSceneRect());
    if (rect.isNull())
    {
        // No selected items.
        return;
    }

    if (checked)
    {
        thumbView->ensureVisible(rect, 0, 0);
    }
}

void
MainWindow::thumbViewScrolled()
{
    QRectF const rect(m_ptrThumbSequence->selectionLeaderSceneRect());
    if (rect.isNull())
    {
        // No items selected.
        return;
    }

    QRectF const viewport_rect(thumbView->viewport()->rect());
    QRectF const viewport_item_rect(
        thumbView->viewportTransform().mapRect(rect)
    );

    double const intersection_threshold = 0.5;
    if (viewport_item_rect.top() >= viewport_rect.top() &&
            viewport_item_rect.top() + viewport_item_rect.height()
            * intersection_threshold <= viewport_rect.bottom())
    {
        // Item is visible.
    }
    else if (viewport_item_rect.bottom() <= viewport_rect.bottom() &&
             viewport_item_rect.bottom() - viewport_item_rect.height()
             * intersection_threshold >= viewport_rect.top())
    {
        // Item is visible.
    }
    else
    {
        focusButton->setChecked(false);
    }
}

void
MainWindow::filterSelectionChanged(QItemSelection const& selected)
{
    if (m_ignoreSelectionChanges)
    {
        return;
    }

    if (selected.empty())
    {
        return;
    }

    m_ptrInteractiveQueue->cancelAndClear();
    if (m_ptrBatchQueue.get())
    {
        // Should not happen, but just in case.
        m_ptrBatchQueue->cancelAndClear();
    }

    bool const was_below_fix_orientation = isBelowFixOrientation(m_curFilter);
    bool const was_below_select_content = isBelowSelectContent(m_curFilter);
    m_curFilter = selected.front().top();
    bool const now_below_fix_orientation = isBelowFixOrientation(m_curFilter);
    bool const now_below_select_content = isBelowSelectContent(m_curFilter);

    m_ptrStages->filterAt(m_curFilter)->selected();

    updateSortOptions();

    // Propagate context boxes down the stage list, if necessary.
    if (!was_below_select_content && now_below_select_content)
    {
        // IMPORTANT: this needs to go before resetting thumbnails,
        // because it may affect them.
        if (m_ptrContentBoxPropagator.get())
        {
            m_ptrContentBoxPropagator->propagate(*m_ptrPages);
        } // Otherwise probably no project is loaded.
    }

    // Propagate page orientations (that might have changed) to the "Split Pages" stage.
    if (!was_below_fix_orientation && now_below_fix_orientation)
    {
        // IMPORTANT: this needs to go before resetting thumbnails,
        // because it may affect them.
        if (m_ptrPageOrientationPropagator.get())
        {
            m_ptrPageOrientationPropagator->propagate(*m_ptrPages);
        } // Otherwise probably no project is loaded.
    }

    focusButton->setChecked(true); // Should go before resetThumbSequence().
    resetThumbSequence(currentPageOrderProvider());

    updateMainArea();
}

void
MainWindow::pageOrderingChanged(int idx)
{
    if (m_ignorePageOrderingChanges)
    {
        return;
    }

    focusButton->setChecked(true); // Keep the current page in view.

    m_ptrStages->filterAt(m_curFilter)->selectPageOrder(idx);

    m_ptrThumbSequence->reset(
        m_ptrPages->toPageSequence(getCurrentView()),
        ThumbnailSequence::KEEP_SELECTION,
        currentPageOrderProvider()
    );
}

void
MainWindow::reloadRequested()
{
    // Start loading / processing the current page.
    updateMainArea();
}

void
MainWindow::startBatchProcessing()
{
    if (isBatchProcessingInProgress() || !isProjectLoaded())
    {
        return;
    }

    m_ptrInteractiveQueue->cancelAndClear();

    auto const enqueuePage = [this](PageInfo const& page)
    {
        m_ptrBatchQueue->addProcessingTask(
            page, createCompositeTask(page, m_curFilter, /*batch=*/true, m_debug)
        );
    };

    m_ptrBatchQueue.reset(new ProcessingTaskQueue);

    // We want to start and finish on the same page.
    PageInfo startFinishPage(m_ptrThumbSequence->selectionLeader());
    m_ptrBatchQueue->selectPageWhenDone(startFinishPage);

    // Process pages starting from the current one till the end of the list.
    PageInfo page(startFinishPage);
    for (; !page.isNull(); page = m_ptrThumbSequence->nextPage(page.id()))
    {
        enqueuePage(page);
    }

    // Wrap-around and start from the beginning, unless we've only got one page in the list.
    page = m_ptrThumbSequence->firstPage();
    if (page.id() != m_ptrThumbSequence->lastPage().id())
    {
        for (; page.id() != startFinishPage.id(); page = m_ptrThumbSequence->nextPage(page.id()))
        {
            enqueuePage(page);
        }
    }

    focusButton->setChecked(true);

    removeFilterOptionsWidget();
    filterList->setBatchProcessingInProgress(true);
    filterList->setEnabled(false);

    BackgroundTaskPtr task(m_ptrBatchQueue->takeForProcessing());
    if (!task)
    {
        stopBatchProcessing();
    }
    else
    {
        do
        {
            m_ptrWorkerThreadPool->submitTask(task);
            if (!m_ptrWorkerThreadPool->hasSpareCapacity())
            {
                break;
            }
        }
        while ((task = m_ptrBatchQueue->takeForProcessing()));
    }

    page = m_ptrBatchQueue->selectedPage();
    if (!page.isNull())
    {
        m_ptrThumbSequence->setSelection(page.id());
    }

    // Display the batch processing screen.
    updateMainArea();
}

void
MainWindow::stopBatchProcessing(MainAreaAction main_area)
{
    if (!isBatchProcessingInProgress())
    {
        return;
    }

    PageInfo const page(m_ptrBatchQueue->selectedPage());
    if (!page.isNull())
    {
        m_ptrThumbSequence->setSelection(page.id());
    }

    // Note that it's important to call selectedPage() before cancelAndClear(),
    // as otherwise we would get the page set by selectPageWhenDone().

    m_ptrBatchQueue->cancelAndClear();
    m_ptrBatchQueue.reset();

    filterList->setBatchProcessingInProgress(false);
    filterList->setEnabled(true);

    switch (main_area)
    {
    case UPDATE_MAIN_AREA:
        updateMainArea();
        break;
    case CLEAR_MAIN_AREA:
        removeImageWidget();
        break;
    }
}

void
MainWindow::filterResult(BackgroundTaskPtr const& task, FilterResultPtr const& result)
{
    // Cancelled or not, we must mark it as finished.
    m_ptrInteractiveQueue->processingFinished(task);
    if (m_ptrBatchQueue.get())
    {
        m_ptrBatchQueue->processingFinished(task);
    }

    if (task->isCancelled())
    {
        return;
    }

    if (!isBatchProcessingInProgress())
    {
        if (!result->filter())
        {
            // Error loading file.  No special action is necessary.
        }
        else if (result->filter() != m_ptrStages->filterAt(m_curFilter))
        {
            // Error from one of the previous filters.
            int const idx = m_ptrStages->findFilter(result->filter());
            assert(idx >= 0);
            m_curFilter = idx;

            ScopedIncDec<int> selection_guard(m_ignoreSelectionChanges);
            filterList->selectRow(idx);
        }
    }

    // This needs to be done even if batch processing is taking place,
    // for instance because thumbnail invalidation is done from here.
    result->updateUI(this);

    if (isBatchProcessingInProgress())
    {
        if (m_ptrBatchQueue->allProcessed())
        {
            stopBatchProcessing();

            QApplication::alert(this); // Flash the taskbar entry.
            if (m_checkBeepWhenFinished())
            {
#if defined(Q_OS_UNIX)
                int result = std::system("beep");
#else
                QApplication::beep();
#endif
            }

            return;
        }

        do
        {
            BackgroundTaskPtr const task(m_ptrBatchQueue->takeForProcessing());
            if (!task)
            {
                break;
            }
            m_ptrWorkerThreadPool->submitTask(task);
        }
        while (m_ptrWorkerThreadPool->hasSpareCapacity());

        PageInfo const page(m_ptrBatchQueue->selectedPage());
        if (!page.isNull())
        {
            m_ptrThumbSequence->setSelection(page.id());
        }
    }
}

void
MainWindow::debugToggled(bool const enabled)
{
    m_debug = enabled;
}

void
MainWindow::saveProjectTriggered()
{
    if (m_projectFile.isEmpty())
    {
        saveProjectAsTriggered();
        return;
    }

    if (saveProjectWithFeedback(m_projectFile))
    {
        updateWindowTitle();
    }
}

void
MainWindow::saveProjectAsTriggered()
{
    // XXX: this function is duplicated in OutOfMemoryDialog.

    QString project_dir;
    if (!m_projectFile.isEmpty())
    {
        project_dir = QFileInfo(m_projectFile).absolutePath();
    }
    else
    {
        QSettings settings;
        project_dir = settings.value("project/lastDir").toString();
    }

    QString project_file(
        QFileDialog::getSaveFileName(
            this, QString(), project_dir,
            tr("Scan Tailor Projects")+" (*.ScanTailor)"
        )
    );
    if (project_file.isEmpty())
    {
        return;
    }

    if (!project_file.endsWith(".ScanTailor", Qt::CaseInsensitive))
    {
        project_file += ".ScanTailor";
    }

    if (saveProjectWithFeedback(project_file))
    {
        m_projectFile = project_file;
        updateWindowTitle();

        QSettings settings;
        settings.setValue(
            "project/lastDir",
            QFileInfo(m_projectFile).absolutePath()
        );

        RecentProjects rp;
        rp.read();
        rp.setMostRecent(m_projectFile);
        rp.write();
    }
}

void
MainWindow::newProject()
{
    if (!closeProjectInteractive())
    {
        return;
    }

    // It will delete itself when it's done.
    ProjectCreationContext* context = new ProjectCreationContext(this);
    connect(
        context, SIGNAL(done(ProjectCreationContext*)),
        this, SLOT(newProjectCreated(ProjectCreationContext*))
    );
}

void
MainWindow::newProjectCreated(ProjectCreationContext* context)
{
    IntrusivePtr<ProjectPages> pages(
        new ProjectPages(
            context->files(), ProjectPages::AUTO_PAGES,
            context->layoutDirection()
        )
    );
    switchToNewProject(pages, context->outDir());
}

void
MainWindow::openProject()
{
    if (!closeProjectInteractive())
    {
        return;
    }

    QSettings settings;
    QString const project_dir(settings.value("project/lastDir").toString());

    QString const project_file(
        QFileDialog::getOpenFileName(
            this, tr("Open Project"), project_dir,
            tr("Scan Tailor Projects")+" (*.ScanTailor)"
        )
    );
    if (project_file.isEmpty())
    {
        // Cancelled by user.
        return;
    }

    openProject(project_file);
}

void
MainWindow::openProject(QString const& project_file)
{
    QFile file(project_file);
    if (!file.open(QIODevice::ReadOnly))
    {
        QMessageBox::warning(
            this, tr("Error"),
            tr("Unable to open the project file.")
        );
        return;
    }

    QDomDocument doc;
    if (!doc.setContent(&file))
    {
        QMessageBox::warning(
            this, tr("Error"),
            tr("The project file is broken.")
        );
        return;
    }

    file.close();

    ProjectOpeningContext* context = new ProjectOpeningContext(this, project_file, doc);
    connect(context, SIGNAL(done(ProjectOpeningContext*)), SLOT(projectOpened(ProjectOpeningContext*)));
    context->proceed();
}

void
MainWindow::projectOpened(ProjectOpeningContext* context)
{
    RecentProjects rp;
    rp.read();
    rp.setMostRecent(context->projectFile());
    rp.write();

    QSettings settings;
    settings.setValue(
        "project/lastDir",
        QFileInfo(context->projectFile()).absolutePath()
    );

    switchToNewProject(
        context->projectReader()->pages(),
        context->projectReader()->outputDirectory(),
        context->projectFile(), context->projectReader()
    );
}

void
MainWindow::closeProject()
{
    closeProjectInteractive();
}

void
MainWindow::openSettingsDialog()
{
    SettingsDialog* dialog = new SettingsDialog(this);
    dialog->setAttribute(Qt::WA_DeleteOnClose);
    dialog->setWindowModality(Qt::WindowModal);

    connect(dialog, &SettingsDialog::settingsUpdated, [this]
    {
        m_pAccelerationProvider->processUpdatedConfiguration();
        if (ThumbnailPixmapCache* thumb_cache = m_ptrThumbnailCache.get())
        {
            thumb_cache->setAccelOps(m_pAccelerationProvider->getOperations());
        }
    });

    connect(
        dialog,SIGNAL(stylesheetChanged(const QString)),
        this, SLOT(stylesheetChanged(const QString)));

    dialog->show();
}

void
MainWindow::showAboutDialog()
{
    Ui::AboutDialog ui;
    QDialog* dialog = new QDialog(this);
    ui.setupUi(dialog);
    ui.version->setText(QString::fromUtf8(STFAMILY "\n" VERSION));

    QResource license(":/license.html");
    ui.licenseViewer->setHtml(QString::fromUtf8((char const*)license.data(), license.size()));

    dialog->setAttribute(Qt::WA_DeleteOnClose);
    dialog->setWindowModality(Qt::WindowModal);
    dialog->show();
}

/**
 * This function is called asynchronously, always from the main thread.
 */
void
MainWindow::handleOutOfMemorySituation()
{
    deleteLater();

    m_ptrOutOfMemoryDialog->setParams(
        m_projectFile, m_ptrStages, m_ptrPages, m_selectedPage, m_outFileNameGen
    );

    closeProjectWithoutSaving();

    m_ptrOutOfMemoryDialog->setAttribute(Qt::WA_DeleteOnClose);
    m_ptrOutOfMemoryDialog.release()->show();
}

void
MainWindow::stylesheetChanged(const QString stylesheetFilePath)
{
    QFileInfo stylesheetFileInfo(stylesheetFilePath);

    QString path = stylesheetFileInfo.absolutePath();

    QFile stylesheetFile(stylesheetFilePath);

    stylesheetFile.open(QIODevice::ReadOnly);

    QString stylesheet = stylesheetFile.readAll();

    QRegExp re("@path_to_pics@");

    stylesheet.replace(re, STYLESHEETS_DIR);
    
    setStyleSheet(stylesheet);
}

/**
 * Note: the removed widgets are not deleted.
 */
void
MainWindow::removeWidgetsFromLayout(QLayout* layout)
{
    QLayoutItem *child;
    while ((child = layout->takeAt(0)))
    {
        delete child;
    }
}

void
MainWindow::removeFilterOptionsWidget()
{
    removeWidgetsFromLayout(m_pOptionsFrameLayout);

    // Delete the old widget we were owning, if any.
    m_optionsWidgetCleanup.clear();

    m_ptrOptionsWidget = 0;
}

void
MainWindow::updateProjectActions()
{
    bool const loaded = isProjectLoaded();
    actionSaveProject->setEnabled(loaded);
    actionSaveProjectAs->setEnabled(loaded);
    actionRelinking->setEnabled(loaded);
}

bool
MainWindow::isBatchProcessingInProgress() const
{
    return m_ptrBatchQueue.get() != 0;
}

bool
MainWindow::isProjectLoaded() const
{
    return !m_outFileNameGen.outDir().isEmpty();
}

bool
MainWindow::isBelowSelectContent() const
{
    return isBelowSelectContent(m_curFilter);
}

bool
MainWindow::isBelowSelectContent(int const filter_idx) const
{
    return (filter_idx > m_ptrStages->selectContentFilterIdx());
}

bool
MainWindow::isBelowFixOrientation(int filter_idx) const
{
    return (filter_idx > m_ptrStages->fixOrientationFilterIdx());
}

bool
MainWindow::isOutputFilter() const
{
    return isOutputFilter(m_curFilter);
}

bool
MainWindow::isOutputFilter(int const filter_idx) const
{
    return (filter_idx == m_ptrStages->outputFilterIdx());
}

PageView
MainWindow::getCurrentView() const
{
    return m_ptrStages->filterAt(m_curFilter)->getView();
}

void
MainWindow::updateMainArea()
{
    if (m_ptrPages->numImages() == 0)
    {
        filterList->setBatchProcessingPossible(false);
        showNewOpenProjectPanel();
    }
    else if (isBatchProcessingInProgress())
    {
        filterList->setBatchProcessingPossible(false);
        setImageWidget(m_ptrBatchProcessingWidget.get(), KEEP_OWNERSHIP);
    }
    else
    {
        PageInfo const page(m_ptrThumbSequence->selectionLeader());
        if (page.isNull())
        {
            filterList->setBatchProcessingPossible(false);
            removeImageWidget();
            removeFilterOptionsWidget();
        }
        else
        {
            // Note that loadPageInteractive may reset it to false.
            filterList->setBatchProcessingPossible(true);
            loadPageInteractive(page);
        }
    }
}

bool
MainWindow::checkReadyForOutput(PageId const* ignore) const
{
    return m_ptrStages->pageLayoutFilter()->checkReadyForOutput(
               *m_ptrPages, ignore
           );
}

void
MainWindow::loadPageInteractive(PageInfo const& page)
{
    assert(!isBatchProcessingInProgress());

    m_ptrInteractiveQueue->cancelAndClear();

    if (isOutputFilter() && !checkReadyForOutput(&page.id()))
    {
        filterList->setBatchProcessingPossible(false);

        QString const err_text(
            tr("Output is not yet possible, as the final size"
               " of pages is not yet known.\nTo determine it,"
               " run batch processing at \"Select Content\" or"
               " \"Margins\".")
        );

        removeFilterOptionsWidget();
        setImageWidget(new ErrorWidget(err_text), TRANSFER_OWNERSHIP);
        return;
    }

    if (!isBatchProcessingInProgress())
    {
        if (m_pImageFrameLayout->indexOf(m_ptrProcessingIndicationWidget.get()) != -1)
        {
            m_ptrProcessingIndicationWidget->processingRestartedEffect();
        }
        setImageWidget(m_ptrProcessingIndicationWidget.get(), KEEP_OWNERSHIP);
        m_ptrStages->filterAt(m_curFilter)->preUpdateUI(this, page.id());
    }

    assert(m_ptrThumbnailCache.get());

    m_ptrInteractiveQueue->cancelAndClear();
    m_ptrInteractiveQueue->addProcessingTask(
        page, createCompositeTask(page, m_curFilter, /*batch=*/false, m_debug)
    );
    m_ptrWorkerThreadPool->submitTask(m_ptrInteractiveQueue->takeForProcessing());
}

void
MainWindow::updateWindowTitle()
{
    QString project_name;
    if (m_projectFile.isEmpty())
    {
        project_name = tr("Unnamed");
    }
    else
    {
        project_name = QFileInfo(m_projectFile).baseName();
    }
    QString const version(QString::fromUtf8(VERSION));
    setWindowTitle(tr("%2 - Scan Tailor %3 [%1bit]").arg(sizeof(void*)*8).arg(project_name, version));
}

/**
 * \brief Closes the currently project, prompting to save it if necessary.
 *
 * \return true if the project was closed, false if the user cancelled the process.
 */
bool
MainWindow::closeProjectInteractive()
{
    if (!isProjectLoaded())
    {
        return true;
    }

    if (m_projectFile.isEmpty())
    {
        switch (promptProjectSave())
        {
        case SAVE:
            saveProjectTriggered();
        // fall through
        case DONT_SAVE:
            break;
        case CANCEL:
            return false;
        }
        closeProjectWithoutSaving();
        return true;
    }

    QFileInfo const project_file(m_projectFile);
    QFileInfo const backup_file(
        project_file.absoluteDir(),
        QLatin1String("Backup.")+project_file.fileName()
    );
    QString const backup_file_path(backup_file.absoluteFilePath());

    ProjectWriter writer(m_ptrPages, m_selectedPage, m_outFileNameGen);

    if (!writer.write(backup_file_path, m_ptrStages->filters()))
    {
        // Backup file could not be written???
        QFile::remove(backup_file_path);
        switch (promptProjectSave())
        {
        case SAVE:
            saveProjectTriggered();
        // fall through
        case DONT_SAVE:
            break;
        case CANCEL:
            return false;
        }
        closeProjectWithoutSaving();
        return true;
    }

    if (compareFiles(m_projectFile, backup_file_path))
    {
        // The project hasn't really changed.
        QFile::remove(backup_file_path);
        closeProjectWithoutSaving();
        return true;
    }

    switch (promptProjectSave())
    {
    case SAVE:
        if (!Utils::overwritingRename(
                    backup_file_path, m_projectFile))
        {
            QMessageBox::warning(
                this, tr("Error"),
                tr("Error saving the project file!")
            );
            return false;
        }
    // fall through
    case DONT_SAVE:
        QFile::remove(backup_file_path);
        break;
    case CANCEL:
        return false;
    }

    closeProjectWithoutSaving();
    return true;
}

void
MainWindow::closeProjectWithoutSaving()
{
    IntrusivePtr<ProjectPages> pages(new ProjectPages());
    switchToNewProject(pages, QString());
}

bool
MainWindow::saveProjectWithFeedback(QString const& project_file)
{
    ProjectWriter writer(m_ptrPages, m_selectedPage, m_outFileNameGen);

    if (!writer.write(project_file, m_ptrStages->filters()))
    {
        QMessageBox::warning(
            this, tr("Error"),
            tr("Error saving the project file!")
        );
        return false;
    }

    return true;
}

/**
 * Note: showInsertFileDialog(BEFORE, ImageId()) is legal and means inserting at the end.
 */
void
MainWindow::showInsertFileDialog(BeforeOrAfter before_or_after, ImageId const& existing)
{
    if (isBatchProcessingInProgress() || !isProjectLoaded())
    {
        return;
    }

    // We need to filter out files already in project.
    class ProxyModel : public QSortFilterProxyModel
    {
    public:
        ProxyModel(ProjectPages const& pages)
        {
            setDynamicSortFilter(true);

            PageSequence const sequence(pages.toPageSequence(IMAGE_VIEW));
            unsigned const count = sequence.numPages();
            for (unsigned i = 0; i < count; ++i)
            {
                PageInfo const& page = sequence.pageAt(i);
                m_inProjectFiles.push_back(QFileInfo(page.imageId().filePath()));
            }
        }
    protected:
        virtual bool filterAcceptsRow(int source_row, QModelIndex const& source_parent) const
        {
            QModelIndex const idx(source_parent.sibling(source_row, 0));
            QVariant const data(idx.data(QFileSystemModel::FilePathRole));
            if (data.isNull())
            {
                return true;
            }
            return !m_inProjectFiles.contains(QFileInfo(data.toString()));
        }

        virtual bool lessThan(QModelIndex const& left, QModelIndex const& right) const
        {
            return left.row() < right.row();
        }
    private:
        QFileInfoList m_inProjectFiles;
    };

    std::unique_ptr<QFileDialog> dialog(
        new QFileDialog(
            this, tr("Files to insert"),
            QFileInfo(existing.filePath()).absolutePath()
        )
    );
    dialog->setFileMode(QFileDialog::ExistingFiles);
    dialog->setProxyModel(new ProxyModel(*m_ptrPages));
    dialog->setNameFilter(tr("Images not in project (%1)").arg("*.png *.tiff *.tif *.jpeg *.jpg"));
    // XXX: Adding individual pages from a multi-page TIFF where
    // some of the pages are already in project is not supported right now.

    if (dialog->exec() != QDialog::Accepted)
    {
        return;
    }

    QStringList files(dialog->selectedFiles());
    if (files.empty())
    {
        return;
    }

    // The order of items returned by QFileDialog is platform-dependent,
    // so we enforce our own ordering.
    std::sort(files.begin(), files.end(), SmartFilenameOrdering());

    // I suspect on some platforms it may be possible to select the same file twice,
    // so to be safe, remove duplicates.
    files.erase(std::unique(files.begin(), files.end()), files.end());

    std::vector<ImageFileInfo> new_files;
    std::vector<QString> loaded_files;
    std::vector<QString> failed_files; // Those we failed to read metadata from.

    // dialog->selectedFiles() returns file list in reverse order.
    for (int i = files.size() - 1; i >= 0; --i)
    {
        QFileInfo const file_info(files[i]);
        ImageFileInfo image_file_info(file_info, std::vector<ImageMetadata>());

        ImageMetadataLoader::Status const status = ImageMetadataLoader::load(
                    files.at(i), [&](ImageMetadata const& metadata)
        {
            image_file_info.imageInfo().push_back(metadata);
        }
                );

        if (status == ImageMetadataLoader::LOADED)
        {
            new_files.push_back(image_file_info);
            loaded_files.push_back(file_info.absoluteFilePath());
        }
        else
        {
            failed_files.push_back(file_info.absoluteFilePath());
        }
    }

    if (!failed_files.empty())
    {
        std::unique_ptr<LoadFilesStatusDialog> err_dialog(new LoadFilesStatusDialog(this));
        err_dialog->setLoadedFiles(loaded_files);
        err_dialog->setFailedFiles(failed_files);
        err_dialog->setOkButtonName(QString(" %1 ").arg(tr("Skip failed files")));
        if (err_dialog->exec() != QDialog::Accepted || loaded_files.empty())
        {
            return;
        }
    }

    // Actually insert the new pages.
    BOOST_FOREACH(ImageFileInfo const& file, new_files)
    {
        int image_num = -1; // Zero-based image number in a multi-page TIFF.

        BOOST_FOREACH(ImageMetadata const& metadata, file.imageInfo())
        {
            ++image_num;

            int const num_sub_pages = ProjectPages::adviseNumberOfLogicalPages(metadata.size());
            ImageInfo const image_info(
                ImageId(file.fileInfo(), image_num), metadata, num_sub_pages, false, false
            );
            insertImage(image_info, before_or_after, existing);
        }
    }
}

void
MainWindow::showRemovePagesDialog(std::set<PageId> const& pages)
{
    std::unique_ptr<QDialog> dialog(new QDialog(this));
    Ui::RemovePagesDialog ui;
    ui.setupUi(dialog.get());
    ui.icon->setPixmap(style()->standardIcon(QStyle::SP_MessageBoxQuestion).pixmap(48, 48));

    ui.text->setText(ui.text->text().arg(pages.size()));

    QPushButton* remove_btn = ui.buttonBox->button(QDialogButtonBox::Ok);
    remove_btn->setText(tr("Remove"));

    dialog->setWindowModality(Qt::WindowModal);
    if (dialog->exec() == QDialog::Accepted)
    {
        removeFromProject(pages);
        eraseOutputFiles(pages);
    }
}

/**
 * Note: insertImage(..., BEFORE, ImageId()) is legal and means inserting at the end.
 */
void
MainWindow::insertImage(ImageInfo const& new_image,
                        BeforeOrAfter before_or_after, ImageId existing)
{
    std::vector<PageInfo> pages(
        m_ptrPages->insertImage(
            new_image, before_or_after, existing, getCurrentView()
        )
    );

    if (before_or_after == BEFORE)
    {
        // The second one will be inserted first, then the first
        // one will be inserted BEFORE the second one.
        std::reverse(pages.begin(), pages.end());
    }

    BOOST_FOREACH(PageInfo const& page_info, pages)
    {
        m_outFileNameGen.disambiguator()->registerFile(page_info.imageId().filePath());
        m_ptrThumbSequence->insert(page_info, before_or_after, existing);
        existing = page_info.imageId();
    }
}

void
MainWindow::removeFromProject(std::set<PageId> const& pages)
{
    m_ptrInteractiveQueue->cancelAndRemove(pages);
    if (m_ptrBatchQueue.get())
    {
        m_ptrBatchQueue->cancelAndRemove(pages);
    }

    m_ptrPages->removePages(pages);
    m_ptrThumbSequence->removePages(pages);

    if (m_ptrThumbSequence->selectionLeader().isNull())
    {
        m_ptrThumbSequence->setSelection(m_ptrThumbSequence->firstPage().id());
    }

    updateMainArea();
}

void
MainWindow::eraseOutputFiles(std::set<PageId> const& pages)
{
    std::vector<PageId::SubPage> erase_variations;
    erase_variations.reserve(3);

    BOOST_FOREACH(PageId const& page_id, pages)
    {
        erase_variations.clear();
        switch (page_id.subPage())
        {
        case PageId::SINGLE_PAGE:
            erase_variations.push_back(PageId::SINGLE_PAGE);
            erase_variations.push_back(PageId::LEFT_PAGE);
            erase_variations.push_back(PageId::RIGHT_PAGE);
            break;
        case PageId::LEFT_PAGE:
            erase_variations.push_back(PageId::SINGLE_PAGE);
            erase_variations.push_back(PageId::LEFT_PAGE);
            break;
        case PageId::RIGHT_PAGE:
            erase_variations.push_back(PageId::SINGLE_PAGE);
            erase_variations.push_back(PageId::RIGHT_PAGE);
            break;
        }

        BOOST_FOREACH(PageId::SubPage subpage, erase_variations)
        {
            QFile::remove(m_outFileNameGen.filePathFor(PageId(page_id.imageId(), subpage)));
        }
    }
}

BackgroundTaskPtr
MainWindow::createCompositeTask(
    PageInfo const& page, int const last_filter_idx, bool const batch, bool debug)
{
    IntrusivePtr<fix_orientation::Task> fix_orientation_task;
    IntrusivePtr<page_split::Task> page_split_task;
    IntrusivePtr<deskew::Task> deskew_task;
    IntrusivePtr<select_content::Task> select_content_task;
    IntrusivePtr<page_layout::Task> page_layout_task;
    IntrusivePtr<output::Task> output_task;

    if (batch)
    {
        debug = false;
    }

    if (last_filter_idx >= m_ptrStages->outputFilterIdx())
    {
        output_task = m_ptrStages->outputFilter()->createTask(
                          page.id(), m_ptrThumbnailCache, m_outFileNameGen, batch, debug
                      );
        debug = false;
    }
    if (last_filter_idx >= m_ptrStages->pageLayoutFilterIdx())
    {
        page_layout_task = m_ptrStages->pageLayoutFilter()->createTask(
                               page.id(), output_task, batch, debug
                           );
        debug = false;
    }
    if (last_filter_idx >= m_ptrStages->selectContentFilterIdx())
    {
        select_content_task = m_ptrStages->selectContentFilter()->createTask(
                                  page.id(), page_layout_task, batch, debug
                              );
        debug = false;
    }
    if (last_filter_idx >= m_ptrStages->deskewFilterIdx())
    {
        deskew_task = m_ptrStages->deskewFilter()->createTask(
                          page.id(), select_content_task, batch, debug
                      );
        debug = false;
    }
    if (last_filter_idx >= m_ptrStages->pageSplitFilterIdx())
    {
        page_split_task = m_ptrStages->pageSplitFilter()->createTask(
                              page, deskew_task, batch, debug
                          );
        debug = false;
    }
    if (last_filter_idx >= m_ptrStages->fixOrientationFilterIdx())
    {
        fix_orientation_task = m_ptrStages->fixOrientationFilter()->createTask(
                                   page.id(), page_split_task, batch
                               );
        debug = false;
    }
    assert(fix_orientation_task);

    return BackgroundTaskPtr(
               new LoadFileTask(
                   batch ? BackgroundTask::BATCH : BackgroundTask::INTERACTIVE,
                   page, m_pAccelerationProvider->getOperations(),
                   m_ptrThumbnailCache, m_ptrPages, fix_orientation_task
               )
           );
}

IntrusivePtr<CompositeCacheDrivenTask>
MainWindow::createCompositeCacheDrivenTask(int const last_filter_idx)
{
    IntrusivePtr<fix_orientation::CacheDrivenTask> fix_orientation_task;
    IntrusivePtr<page_split::CacheDrivenTask> page_split_task;
    IntrusivePtr<deskew::CacheDrivenTask> deskew_task;
    IntrusivePtr<select_content::CacheDrivenTask> select_content_task;
    IntrusivePtr<page_layout::CacheDrivenTask> page_layout_task;
    IntrusivePtr<output::CacheDrivenTask> output_task;

    if (last_filter_idx >= m_ptrStages->outputFilterIdx())
    {
        output_task = m_ptrStages->outputFilter()
                      ->createCacheDrivenTask(m_outFileNameGen);
    }
    if (last_filter_idx >= m_ptrStages->pageLayoutFilterIdx())
    {
        page_layout_task = m_ptrStages->pageLayoutFilter()
                           ->createCacheDrivenTask(output_task);
    }
    if (last_filter_idx >= m_ptrStages->selectContentFilterIdx())
    {
        select_content_task = m_ptrStages->selectContentFilter()
                              ->createCacheDrivenTask(page_layout_task);
    }
    if (last_filter_idx >= m_ptrStages->deskewFilterIdx())
    {
        deskew_task = m_ptrStages->deskewFilter()
                      ->createCacheDrivenTask(select_content_task);
    }
    if (last_filter_idx >= m_ptrStages->pageSplitFilterIdx())
    {
        page_split_task = m_ptrStages->pageSplitFilter()
                          ->createCacheDrivenTask(deskew_task);
    }
    if (last_filter_idx >= m_ptrStages->fixOrientationFilterIdx())
    {
        fix_orientation_task = m_ptrStages->fixOrientationFilter()
                               ->createCacheDrivenTask(page_split_task);
    }

    assert(fix_orientation_task);

    return fix_orientation_task;
}

void
MainWindow::updateDisambiguationRecords(PageSequence const& pages)
{
    int const count = pages.numPages();
    for (int i = 0; i < count; ++i)
    {
        m_outFileNameGen.disambiguator()->registerFile(pages.pageAt(i).imageId().filePath());
    }
}

PageSelectionAccessor
MainWindow::newPageSelectionAccessor()
{
    IntrusivePtr<PageSelectionProvider const> provider(new PageSelectionProviderImpl(this));
    return PageSelectionAccessor(provider);
}<|MERGE_RESOLUTION|>--- conflicted
+++ resolved
@@ -267,16 +267,14 @@
         }
     }
 
-<<<<<<< HEAD
     filterOptions->installEventFilter(this);
     thumbView->installEventFilter(this);
 
     setDockNestingEnabled(true);
-=======
+
     QString stylesheetFilePath = settings.value("settings/stylesheet", "").toString();
     if (!stylesheetFilePath.isEmpty())
         stylesheetChanged(stylesheetFilePath);
->>>>>>> 3540a3f2
 }
 
 
